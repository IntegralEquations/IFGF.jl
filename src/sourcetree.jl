--- conflicted
+++ resolved
@@ -207,14 +207,10 @@
     bbox = container(target)
     dc   = distance(xc,bbox)
     # if target box is outside a sphere of radius h/η, consider it admissible.
-<<<<<<< HEAD
-    dc > h/η
-=======
     # The same parameter η is used to construct the interpolation domain where
     # `s=h/r ∈ (0,η)` with η<1. This assures that target points which must be
     # interpolated are inside the interpolation domain.
     return dc > h/η
->>>>>>> 640d0959
 end
 
 """
