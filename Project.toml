--- conflicted
+++ resolved
@@ -13,12 +13,9 @@
 WavePropBase = "91c5bd54-65f5-4719-ae3b-9579edfc4a0b"
 
 [compat]
-<<<<<<< HEAD
 RecipesBase = "1"
-=======
 TimerOutputs = "0.5"
 StaticArrays = "1"
->>>>>>> 77e1a725
 julia = "1.6"
 
 [extras]
