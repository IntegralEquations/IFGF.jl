name = "IFGF"
uuid = "b05b8bba-df36-43cd-9ac7-ed4ff3985281"
authors = ["Luiz M. Faria <maltezfaria@gmail.com> and contributors"]
version = "0.1.0"

[deps]
AbstractTrees = "1520ce14-60c1-5f80-bbc7-55ef81b5835c"
BenchmarkTools = "6e4b80f9-dd63-53aa-95a3-0cdb28fa8baf"
FFTW = "7a1cc6ca-52ef-59f5-83cd-3a7055c09341"
LinearAlgebra = "37e2e46d-f89d-539d-b4ee-838fcccc9c8e"
Printf = "de0858da-6303-5e67-8744-51eddeeeb8d7"
RecipesBase = "3cdcf5f2-1ef4-517c-9805-6587b60abb01"
StaticArrays = "90137ffa-7385-5640-81b9-e52037218182"
TimerOutputs = "a759f4b9-e2f1-59dc-863e-4aeb61b1ea8f"
WavePropBase = "91c5bd54-65f5-4719-ae3b-9579edfc4a0b"

[compat]
AbstractTrees = "0.3"
<<<<<<< HEAD
BenchmarkTools = "1"
=======
FFTW = "1"
>>>>>>> ec7656b6
RecipesBase = "1"
StaticArrays = "1"
TimerOutputs = "0.5"
WavePropBase = "0.1"
julia = "1.6"

[extras]
Test = "8dfed614-e22c-5e08-85e1-65c5234f0b40"

[targets]
test = ["Test"]<|MERGE_RESOLUTION|>--- conflicted
+++ resolved
@@ -16,11 +16,8 @@
 
 [compat]
 AbstractTrees = "0.3"
-<<<<<<< HEAD
 BenchmarkTools = "1"
-=======
 FFTW = "1"
->>>>>>> ec7656b6
 RecipesBase = "1"
 StaticArrays = "1"
 TimerOutputs = "0.5"
