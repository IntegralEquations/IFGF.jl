--- conflicted
+++ resolved
@@ -13,13 +13,10 @@
 WavePropBase = "91c5bd54-65f5-4719-ae3b-9579edfc4a0b"
 
 [compat]
-<<<<<<< HEAD
 AbstractTrees = "0.3"
-=======
 RecipesBase = "1"
 TimerOutputs = "0.5"
 StaticArrays = "1"
->>>>>>> 39b09d30
 julia = "1.6"
 
 [extras]
